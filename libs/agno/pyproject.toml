--- conflicted
+++ resolved
@@ -1,12 +1,7 @@
 [project]
 name = "agno"
-<<<<<<< HEAD
-version = "1.6.1"
-description = "Agno: a lightweight library for building Reasoning Agents"
-=======
 version = "1.7.0"
 description = "Agno: a lightweight library for building Multi-Agent Systems"
->>>>>>> 347ea759
 requires-python = ">=3.7,<4"
 readme = "README.md"
 license = { file = "LICENSE" }
